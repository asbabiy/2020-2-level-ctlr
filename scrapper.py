"""
Crawler implementation
"""
import requests
import json
from constants import CRAWLER_CONFIG_PATH


class IncorrectURLError(Exception):
    """
    Custom error
    """


class NumberOfArticlesOutOfRangeError(Exception):
    """
    Custom error
    """


class IncorrectNumberOfArticlesError(Exception):
    """
    Custom error
    """


class UnknownConfigError(Exception):
    """
<<<<<<< HEAD
    Custom error
=======
    Most general error
>>>>>>> 4754a7af
    """


class Crawler:
    """
    Crawler implementation
    """
    headers = {'user-agent': 'Mozilla/5.0 (Windows NT 10.0; Win64; x64) AppleWebKit/537.36 '
                             '(KHTML, like Gecko) Chrome/88.0.4324.182 Safari/537.36'}

    def __init__(self, seed_urls: list, max_articles: int):
        self.seed_urls = seed_urls
        self.max_articles = max_articles
        self.visited_urls: list = []
        self.urls: list = []

    @staticmethod
    def _extract_url(article_bs):
        pass

    def find_articles(self):
        """
        Finds articles
        """
        pass

    def get_search_urls(self):
        """
        Returns seed_urls param
        """
        pass


class ArticleParser:
    """
    ArticleParser implementation
    """
    def __init__(self, full_url: str, article_id: int):
        pass

    def _fill_article_with_text(self, article_soup):
        pass

    def _fill_article_with_meta_information(self, article_soup):
        pass

    @staticmethod
    def unify_date_format(date_str):
        """
        Unifies date format
        """
        pass

    def parse(self):
        """
        Parses each article
        """
        pass


def prepare_environment(base_path):
    """
    Creates ASSETS_PATH folder if not created and removes existing folder
    """
    pass


def validate_config(crawler_path: str):
    """
    Validates given config
    """
    with open(crawler_path) as file:
        config: dict = json.load(file)

    params: tuple = 'base_urls', 'total_articles_to_find_and_parse', 'max_number_articles_to_get_from_one_seed'

    if not all((isinstance(config, dict), params == config.keys())):
        print('UnknownConfigError 1')
        raise UnknownConfigError
    
    type_checks = [
        # all([isinstance(x, str) for x in config['base_url']]),
        isinstance(config['total_articles_to_find_and_parse'], int),
        isinstance(config['max_number_articles_to_get_from_one'], int)
    ]

    if not type_checks:
        print('UnknownConfigError 2')
        raise UnknownConfigError

    if not all(isinstance(x, str) for x in config['base_url']):
        print('IncorrectURLError')
        raise IncorrectURLError

    if config['total_articles_to_find_and_parse'] < 0:
        print('IncorrectNumberOfArticlesError')
        raise IncorrectNumberOfArticlesError

    if not config['max_number_articles_to_get_from_one_seed'] < config['total_articles_to_find_and_parse'] < 10000:
        print('NumberOfArticlesOutOfRangeError')
        raise NumberOfArticlesOutOfRangeError

    return config.values()


if __name__ == '__main__':
    pass<|MERGE_RESOLUTION|>--- conflicted
+++ resolved
@@ -26,11 +26,7 @@
 
 class UnknownConfigError(Exception):
     """
-<<<<<<< HEAD
-    Custom error
-=======
     Most general error
->>>>>>> 4754a7af
     """
 
 
